--- conflicted
+++ resolved
@@ -1423,14 +1423,6 @@
       ),
       Opid(175): TraceOp(
         opid: Opid(175),
-<<<<<<< HEAD
-        parent_opid: Some(Opid(3)),
-        content: AdvanceInputIterator,
-      ),
-      Opid(176): TraceOp(
-        opid: Opid(176),
-        parent_opid: Some(Opid(2)),
-=======
         parent_opid: None,
         content: ProduceQueryResult({
           "value": Int64(8),
@@ -1438,135 +1430,54 @@
       ),
       Opid(176): TraceOp(
         opid: Opid(176),
-        parent_opid: Some(Opid(6)),
->>>>>>> 543e1c6f
+        parent_opid: Some(Opid(3)),
         content: AdvanceInputIterator,
       ),
       Opid(177): TraceOp(
         opid: Opid(177),
-<<<<<<< HEAD
-        parent_opid: Some(Opid(169)),
-        content: OutputIteratorExhausted,
+        parent_opid: Some(Opid(2)),
+        content: AdvanceInputIterator,
       ),
       Opid(178): TraceOp(
         opid: Opid(178),
-        parent_opid: Some(Opid(162)),
-=======
-        parent_opid: Some(Opid(5)),
-        content: AdvanceInputIterator,
-      ),
-      Opid(178): TraceOp(
-        opid: Opid(178),
-        parent_opid: Some(Opid(160)),
->>>>>>> 543e1c6f
+        parent_opid: Some(Opid(169)),
         content: OutputIteratorExhausted,
       ),
       Opid(179): TraceOp(
         opid: Opid(179),
-<<<<<<< HEAD
-        parent_opid: Some(Opid(155)),
+        parent_opid: Some(Opid(162)),
         content: OutputIteratorExhausted,
       ),
       Opid(180): TraceOp(
         opid: Opid(180),
-        parent_opid: Some(Opid(1)),
-=======
-        parent_opid: Some(Opid(4)),
-        content: AdvanceInputIterator,
-      ),
-      Opid(180): TraceOp(
-        opid: Opid(180),
-        parent_opid: Some(Opid(157)),
->>>>>>> 543e1c6f
+        parent_opid: Some(Opid(155)),
         content: OutputIteratorExhausted,
       ),
       Opid(181): TraceOp(
         opid: Opid(181),
-<<<<<<< HEAD
-        parent_opid: Some(Opid(2)),
-        content: InputIteratorExhausted,
+        parent_opid: Some(Opid(1)),
+        content: OutputIteratorExhausted,
       ),
       Opid(182): TraceOp(
         opid: Opid(182),
         parent_opid: Some(Opid(2)),
-=======
-        parent_opid: Some(Opid(3)),
-        content: AdvanceInputIterator,
-      ),
-      Opid(182): TraceOp(
-        opid: Opid(182),
-        parent_opid: Some(Opid(154)),
->>>>>>> 543e1c6f
-        content: OutputIteratorExhausted,
+        content: InputIteratorExhausted,
       ),
       Opid(183): TraceOp(
         opid: Opid(183),
-<<<<<<< HEAD
-        parent_opid: Some(Opid(3)),
-        content: InputIteratorExhausted,
-=======
-        parent_opid: Some(Opid(2)),
-        content: AdvanceInputIterator,
-      ),
-      Opid(184): TraceOp(
-        opid: Opid(184),
-        parent_opid: Some(Opid(1)),
-        content: OutputIteratorExhausted,
-      ),
-      Opid(185): TraceOp(
-        opid: Opid(185),
-        parent_opid: Some(Opid(2)),
-        content: InputIteratorExhausted,
-      ),
-      Opid(186): TraceOp(
-        opid: Opid(186),
-        parent_opid: Some(Opid(2)),
-        content: OutputIteratorExhausted,
->>>>>>> 543e1c6f
+        parent_opid: Some(Opid(2)),
+        content: OutputIteratorExhausted,
       ),
       Opid(184): TraceOp(
         opid: Opid(184),
         parent_opid: Some(Opid(3)),
         content: InputIteratorExhausted,
       ),
-<<<<<<< HEAD
-=======
-      Opid(188): TraceOp(
-        opid: Opid(188),
+      Opid(185): TraceOp(
+        opid: Opid(185),
         parent_opid: Some(Opid(3)),
         content: OutputIteratorExhausted,
       ),
-      Opid(189): TraceOp(
-        opid: Opid(189),
-        parent_opid: Some(Opid(4)),
-        content: InputIteratorExhausted,
-      ),
-      Opid(190): TraceOp(
-        opid: Opid(190),
-        parent_opid: Some(Opid(4)),
-        content: OutputIteratorExhausted,
-      ),
-      Opid(191): TraceOp(
-        opid: Opid(191),
-        parent_opid: Some(Opid(5)),
-        content: InputIteratorExhausted,
-      ),
-      Opid(192): TraceOp(
-        opid: Opid(192),
-        parent_opid: Some(Opid(5)),
-        content: OutputIteratorExhausted,
-      ),
-      Opid(193): TraceOp(
-        opid: Opid(193),
-        parent_opid: Some(Opid(6)),
-        content: InputIteratorExhausted,
-      ),
-      Opid(194): TraceOp(
-        opid: Opid(194),
-        parent_opid: Some(Opid(6)),
-        content: OutputIteratorExhausted,
-      ),
->>>>>>> 543e1c6f
     },
     ir_query: IRQuery(
       root_name: "Number",
